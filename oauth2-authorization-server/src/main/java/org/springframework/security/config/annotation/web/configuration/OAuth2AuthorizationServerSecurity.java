/*
 * Copyright 2020 the original author or authors.
 *
 * Licensed under the Apache License, Version 2.0 (the "License");
 * you may not use this file except in compliance with the License.
 * You may obtain a copy of the License at
 *
 *      https://www.apache.org/licenses/LICENSE-2.0
 *
 * Unless required by applicable law or agreed to in writing, software
 * distributed under the License is distributed on an "AS IS" BASIS,
 * WITHOUT WARRANTIES OR CONDITIONS OF ANY KIND, either express or implied.
 * See the License for the specific language governing permissions and
 * limitations under the License.
 */
package org.springframework.security.config.annotation.web.configuration;

import org.springframework.core.Ordered;
import org.springframework.core.annotation.Order;
import org.springframework.security.config.annotation.web.builders.HttpSecurity;
import org.springframework.security.config.annotation.web.builders.WebSecurity;
import org.springframework.security.config.annotation.web.configurers.oauth2.server.authorization.OAuth2AuthorizationServerConfigurer;
import org.springframework.security.web.util.matcher.OrRequestMatcher;
import org.springframework.security.web.util.matcher.RequestMatcher;

import static org.springframework.security.config.Customizer.withDefaults;

/**
 * {@link WebSecurityConfigurerAdapter} providing default security configuration for OAuth 2.0 Authorization Server.
 *
 * @author Joe Grandja
 * @since 0.0.1
 */
@Order(Ordered.HIGHEST_PRECEDENCE)
public class OAuth2AuthorizationServerSecurity extends WebSecurityConfigurerAdapter {

	// @formatter:off
	@Override
	protected void configure(HttpSecurity http) throws Exception {
		OAuth2AuthorizationServerConfigurer<HttpSecurity> authorizationServerConfigurer =
				new OAuth2AuthorizationServerConfigurer<>();
		RequestMatcher[] endpointMatchers = authorizationServerConfigurer
				.getEndpointMatchers().toArray(new RequestMatcher[0]);

		http
			.requestMatcher(new OrRequestMatcher(endpointMatchers))
			.authorizeRequests(authorizeRequests ->
					authorizeRequests.anyRequest().authenticated()
			)
			.formLogin(withDefaults())
			.csrf(csrf -> csrf.ignoringRequestMatchers(endpointMatchers))
			.apply(authorizationServerConfigurer);

		http.cors();
	}
	// @formatter:on
<<<<<<< HEAD

	@Override
	public void configure(WebSecurity web) {
		web.ignoring().antMatchers(HttpMethod.OPTIONS);
	}

	private static RequestMatcher tokenEndpointMatcher() {
		return new AntPathRequestMatcher(
				OAuth2TokenEndpointFilter.DEFAULT_TOKEN_ENDPOINT_URI,
				HttpMethod.POST.name());
	}
=======
>>>>>>> 628c8bec
}<|MERGE_RESOLUTION|>--- conflicted
+++ resolved
@@ -54,7 +54,6 @@
 		http.cors();
 	}
 	// @formatter:on
-<<<<<<< HEAD
 
 	@Override
 	public void configure(WebSecurity web) {
@@ -66,6 +65,4 @@
 				OAuth2TokenEndpointFilter.DEFAULT_TOKEN_ENDPOINT_URI,
 				HttpMethod.POST.name());
 	}
-=======
->>>>>>> 628c8bec
 }